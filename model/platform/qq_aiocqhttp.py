import time
import asyncio
import traceback
import logging
from aiocqhttp import CQHttp, Event
from aiocqhttp.exceptions import ActionFailed
from . import Platform
from type.astrbot_message import *
from type.message_event import *
from type.command import *
from typing import Union, List, Dict
from nakuru.entities.components import *
from SparkleLogging.utils.core import LogManager
from logging import Logger
from astrbot.message.handler import MessageHandler
from util.cmd_config import PlatformConfig, AiocqhttpPlatformConfig

logger: Logger = LogManager.GetLogger(log_name='astrbot')

class AIOCQHTTP(Platform):
<<<<<<< HEAD
    def __init__(self, context: Context, 
                 message_handler: MessageHandler, 
                 platform_config: PlatformConfig) -> None:
        assert isinstance(platform_config, AiocqhttpPlatformConfig), "aiocqhttp: 无法识别的配置类型。"
        
=======
    def __init__(self, context: Context, message_handler: MessageHandler) -> None:
        super().__init__("aiocqhttp", context)
>>>>>>> 7e48514f
        self.message_handler = message_handler
        self.waiting = {}
        self.context = context
        self.config = platform_config
        self.unique_session = context.config_helper.platform_settings.unique_session
        self.announcement = context.config_helper.platform_settings.welcome_message_when_join
        self.host = platform_config.ws_reverse_host
        self.port = platform_config.ws_reverse_port
        self.admins = context.config_helper.admins_id
        
    def convert_message(self, event: Event) -> AstrBotMessage:
        
        abm = AstrBotMessage()
        abm.self_id = str(event.self_id)
        abm.tag = "aiocqhttp"
        
        abm.sender = MessageMember(str(event.sender['user_id']), event.sender['nickname'])        

        if event['message_type'] == 'group':
            abm.type = MessageType.GROUP_MESSAGE
        elif event['message_type'] == 'private':
            abm.type = MessageType.FRIEND_MESSAGE
        
        if self.unique_session:
            abm.session_id = abm.sender.user_id
        else:
            abm.session_id = str(event.group_id) if abm.type == MessageType.GROUP_MESSAGE else abm.sender.user_id
        
        abm.message_id = str(event.message_id)
        abm.message = []
        
        message_str = ""
        if not isinstance(event.message, list):
            err = f"aiocqhttp: 无法识别的消息类型: {str(event.message)}，此条消息将被忽略。如果您在使用 go-cqhttp，请将其配置文件中的 message.post-format 更改为 array。"
            logger.critical(err)
            try:
                self.bot.send(event, err)
            except BaseException as e:
                logger.error(f"回复消息失败: {e}")
            return
        for m in event.message:
            t = m['type']
            a = None
            if t == 'at':
                a = At(**m['data'])
                abm.message.append(a)
            if t == 'text':
                a = Plain(text=m['data']['text'])
                message_str += m['data']['text'].strip()
                abm.message.append(a)
            if t == 'image':
                file = m['data']['file'] if 'file' in m['data'] else None
                url = m['data']['url'] if 'url' in m['data'] else None
                a = Image(file=file, url=url)
                abm.message.append(a)
        abm.timestamp = int(time.time())
        abm.message_str = message_str
        abm.raw_message = event
        return abm
            
    def run_aiocqhttp(self):
        if not self.host or not self.port:
            return
        self.bot = CQHttp(use_ws_reverse=True, import_name='aiocqhttp', api_timeout_sec=180)
        @self.bot.on_message('group')
        async def group(event: Event):
            abm = self.convert_message(event)
            if abm:
                await self.handle_msg(abm)
        
        @self.bot.on_message('private')
        async def private(event: Event):
            abm = self.convert_message(event)
            if abm:
                await self.handle_msg(abm)
        
        bot = self.bot.run_task(host=self.host, port=int(self.port), shutdown_trigger=self.shutdown_trigger_placeholder)
        
        for handler in logging.root.handlers[:]:
            logging.root.removeHandler(handler)
        logging.getLogger('aiocqhttp').setLevel(logging.ERROR)
        
        return bot
    
    async def shutdown_trigger_placeholder(self):
        while self.context.running:
            await asyncio.sleep(1)
    
    def pre_check(self, message: AstrBotMessage) -> bool:
        # if message chain contains Plain components or 
        # At components which points to self_id, return True
        if message.type == MessageType.FRIEND_MESSAGE:
            return True, "friend"
        for comp in message.message:
            if isinstance(comp, At) and str(comp.qq) == message.self_id:
                return True, "at"
        # check commands which ignore prefix
        if self.context.command_manager.check_command_ignore_prefix(message.message_str):
            return True, "command"
        # check nicks
        if self.check_nick(message.message_str):
            return True, "nick"
        return False, "none"
        
    async def handle_msg(self, message: AstrBotMessage):
        logger.info(
            f"{message.sender.nickname}/{message.sender.user_id} -> {self.parse_message_outline(message)}")
        
        ok, reason = self.pre_check(message)
        if not ok:
            return
        
        # 解析 role
        sender_id = str(message.sender.user_id)
        if sender_id in self.admins:
            role = 'admin'
        else:
            role = 'member'
<<<<<<< HEAD
=======
            
        # parse unified message origin
        unified_msg_origin = None
        assert isinstance(message.raw_message, Event)
        if message.type == MessageType.GROUP_MESSAGE:
            unified_msg_origin = f"aiocqhttp:{message.type.value}:{message.raw_message.group_id}"
        elif message.type == MessageType.FRIEND_MESSAGE:
            unified_msg_origin = f"aiocqhttp:{message.type.value}:{message.sender.user_id}"
        
        logger.debug(f"unified_msg_origin: {unified_msg_origin}")
>>>>>>> 7e48514f

        # construct astrbot message event
        ame = AstrMessageEvent.from_astrbot_message(message, 
                                                    self.context, 
                                                    "aiocqhttp", 
                                                    message.session_id, 
                                                    role, 
                                                    unified_msg_origin,
                                                    reason == "command") # only_command
        
        # transfer control to message handler
        message_result = await self.message_handler.handle(ame)
        if not message_result: return
        
        await self.reply_msg(message, message_result.result_message, message_result.use_t2i)
        if message_result.callback:
            message_result.callback()

        # 如果是等待回复的消息
        if message.session_id in self.waiting and self.waiting[message.session_id] == '':
            self.waiting[message.session_id] = message

    
    async def reply_msg(self,
                        message: AstrBotMessage,
                        result_message: list,
                        use_t2i: bool = None):
        """
        回复用户唤醒机器人的消息。（被动回复）
        """
        res = result_message
        
        if isinstance(res, str):
            res = [Plain(text=res), ]
            
        # if image mode, put all Plain texts into a new picture.
<<<<<<< HEAD
        if self.context.config_helper.t2i and isinstance(res, list):
=======
        if use_t2i or (use_t2i == None and self.context.base_config.get("qq_pic_mode", False)) and isinstance(res, list):
>>>>>>> 7e48514f
            rendered_images = await self.convert_to_t2i_chain(res)
            if rendered_images:
                try:
                    await self._reply(message, rendered_images)
                    return
                except BaseException as e:
                    logger.warn(traceback.format_exc())
                    logger.warn(f"以文本转图片的形式回复消息时发生错误: {e}，将尝试默认方式。")
        
        await self._reply(message, res)
            
    async def _reply(self, message: Union[AstrBotMessage, Dict], message_chain: List[BaseMessageComponent]):
        await self.record_metrics()
        if isinstance(message_chain, str): 
            message_chain = [Plain(text=message_chain), ]
        
        if isinstance(message, AstrBotMessage):
            logger.info(
                f"{message.sender.user_id} <- {self.parse_message_outline(message)}")
        else:
            logger.info(f"回复消息: {message_chain}")

        ret = []
        image_idx = []
        for idx, segment in enumerate(message_chain):
            d = segment.toDict()
            if isinstance(segment, Plain):
                d['type'] = 'text'
            if isinstance(segment, Image):
                image_idx.append(idx)
            ret.append(d)
        if os.environ.get('TEST_MODE', 'off') == 'on':
            logger.info(f"回复消息: {ret}")
            return
        try:
            await self._reply_wrapper(message, ret)
        except ActionFailed as e:
            if e.retcode == 1200:
                # ENOENT
                if not image_idx:
                    raise e
                logger.warn("回复失败。检测到失败原因为文件未找到，猜测用户的协议端与 AstrBot 位于不同的文件系统上。尝试采用上传图片的方式发图。")
                for idx in image_idx:
                    if ret[idx]['data']['file'].startswith('file://'):
                        logger.info(f"正在上传图片: {ret[idx]['data']['path']}")
                        image_url = await self.context.image_uploader.upload_image(ret[idx]['data']['path'])
                        logger.info(f"上传成功。")
                        ret[idx]['data']['file'] = image_url
                        ret[idx]['data']['path'] = image_url
                await self._reply_wrapper(message, ret)
            else:
                logger.error(traceback.format_exc())
                logger.error(f"回复消息失败: {e}")
                raise e
                    
    async def _reply_wrapper(self, message: Union[AstrBotMessage, Dict], ret: List):
        if isinstance(message, AstrBotMessage):
            await self.bot.send(message.raw_message, ret)
        if isinstance(message, dict):
            if 'group_id' in message:
                await self.bot.send_group_msg(group_id=message['group_id'], message=ret)
            elif 'user_id' in message:
                await self.bot.send_private_msg(user_id=message['user_id'], message=ret)
            else:
                raise Exception("aiocqhttp: 无法识别的消息来源。仅支持 group_id 和 user_id。")

    async def send_msg(self, target: Dict[str, int], result_message: CommandResult):
        '''
        以主动的方式给QQ用户、QQ群发送一条消息。
        
        `target` 接收一个 dict 类型的值引用。
        
        - 要发给 QQ 下的某个用户，请添加 key `user_id`，值为 int 类型的 qq 号；
        - 要发给某个群聊，请添加 key `group_id`，值为 int 类型的 qq 群号；
        
        '''
        
        await self._reply(target, result_message.message_chain)
        
    async def send_msg_new(self, message_type: MessageType, target: str, result_message: CommandResult):
        if message_type == MessageType.GROUP_MESSAGE:
            await self.send_msg({'group_id': int(target)}, result_message)
        elif message_type == MessageType.FRIEND_MESSAGE:
            await self.send_msg({'user_id': int(target)}, result_message)
        else:
            raise Exception("aiocqhttp: 无法识别的消息类型。")<|MERGE_RESOLUTION|>--- conflicted
+++ resolved
@@ -18,16 +18,12 @@
 logger: Logger = LogManager.GetLogger(log_name='astrbot')
 
 class AIOCQHTTP(Platform):
-<<<<<<< HEAD
     def __init__(self, context: Context, 
                  message_handler: MessageHandler, 
                  platform_config: PlatformConfig) -> None:
+        super().__init__("aiocqhttp", context)
         assert isinstance(platform_config, AiocqhttpPlatformConfig), "aiocqhttp: 无法识别的配置类型。"
         
-=======
-    def __init__(self, context: Context, message_handler: MessageHandler) -> None:
-        super().__init__("aiocqhttp", context)
->>>>>>> 7e48514f
         self.message_handler = message_handler
         self.waiting = {}
         self.context = context
@@ -146,8 +142,6 @@
             role = 'admin'
         else:
             role = 'member'
-<<<<<<< HEAD
-=======
             
         # parse unified message origin
         unified_msg_origin = None
@@ -158,7 +152,6 @@
             unified_msg_origin = f"aiocqhttp:{message.type.value}:{message.sender.user_id}"
         
         logger.debug(f"unified_msg_origin: {unified_msg_origin}")
->>>>>>> 7e48514f
 
         # construct astrbot message event
         ame = AstrMessageEvent.from_astrbot_message(message, 
@@ -195,11 +188,7 @@
             res = [Plain(text=res), ]
             
         # if image mode, put all Plain texts into a new picture.
-<<<<<<< HEAD
-        if self.context.config_helper.t2i and isinstance(res, list):
-=======
         if use_t2i or (use_t2i == None and self.context.base_config.get("qq_pic_mode", False)) and isinstance(res, list):
->>>>>>> 7e48514f
             rendered_images = await self.convert_to_t2i_chain(res)
             if rendered_images:
                 try:
